# Copyright 2017 Amazon.com, Inc. or its affiliates. All Rights Reserved.
#
# Licensed under the Apache License, Version 2.0 (the "License"). You may not
# use this file except in compliance with the License. A copy of the License
# is located at
#
#     http://aws.amazon.com/apache2.0/
# 
# or in the "license" file accompanying this file. This file is distributed on
# an "AS IS" BASIS, WITHOUT WARRANTIES OR CONDITIONS OF ANY KIND, either
# express or implied. See the License for the specific language governing
# permissions and limitations under the License.

import mxnet as mx
import pytest

import sockeye.attention
import sockeye.rnn
import sockeye.constants as C
import sockeye.coverage
import sockeye.decoder
from test.test_utils import gaussian_vector, integer_vector

step_tests = [(C.GRU_TYPE, True), (C.LSTM_TYPE, False)]


@pytest.mark.parametrize("cell_type, context_gating", step_tests)
def test_step(cell_type, context_gating,
              num_embed=2,
              encoder_num_hidden=5,
              decoder_num_hidden=5):

    vocab_size, batch_size, source_seq_len = 10, 10, 7,

    # (batch_size, source_seq_len, encoder_num_hidden)
    source = mx.sym.Variable("source")
    source_shape = (batch_size, source_seq_len, encoder_num_hidden)
    # (batch_size,)
    source_length = mx.sym.Variable("source_length")
    source_length_shape = (batch_size,)
    # (batch_size, num_embed)
    word_vec_prev = mx.sym.Variable("word_vec_prev")
    word_vec_prev_shape = (batch_size, num_embed)
    # (batch_size, decoder_num_hidden)
    hidden_prev = mx.sym.Variable("hidden_prev")
    hidden_prev_shape = (batch_size, decoder_num_hidden)
    # List(mx.sym.Symbol(batch_size, decoder_num_hidden)
    states_shape = (batch_size, decoder_num_hidden)

<<<<<<< HEAD
    attention = sockeye.attention.get_attention(input_previous_word=False,
                                                attention_type="coverage",
                                                attention_num_hidden=attention_num_hidden,
                                                rnn_num_hidden=decoder_num_hidden,
                                                max_seq_len=source_seq_len,
                                                attention_coverage_type="tanh",
                                                attention_coverage_num_hidden=coverage_num_hidden,
                                                layer_normalization=False,
                                                attention_mhdot_heads=8,)
=======
    config_coverage = sockeye.coverage.CoverageConfig(type="tanh",
                                                      num_hidden=2,
                                                      layer_normalization=False)
    config_attention = sockeye.attention.AttentionConfig(type="coverage",
                                                         num_hidden=2,
                                                         input_previous_word=False,
                                                         rnn_num_hidden=decoder_num_hidden,
                                                         layer_normalization=False,
                                                         config_coverage=config_coverage)
    attention = sockeye.attention.get_attention(config_attention, max_seq_len=source_seq_len)
>>>>>>> ab2f4df9
    attention_state = attention.get_initial_state(source_length, source_seq_len)
    attention_func = attention.on(source, source_length, source_seq_len)

    config_rnn = sockeye.rnn.RNNConfig(cell_type=cell_type,
                                       num_hidden=decoder_num_hidden,
                                       num_layers=1,
                                       dropout=0.,
                                       residual=False,
                                       forget_bias=0.)

    config_decoder = sockeye.decoder.RecurrentDecoderConfig(vocab_size=vocab_size,
                                                            num_embed=num_embed,
                                                            rnn_config=config_rnn,
                                                            context_gating=context_gating)

    decoder = sockeye.decoder.get_recurrent_decoder(config_decoder, attention)

    if cell_type == C.GRU_TYPE:
        layer_states = [gaussian_vector(shape=states_shape, return_symbol=True) for _ in range(config_rnn.num_layers)]
    elif cell_type == C.LSTM_TYPE:
        layer_states = [gaussian_vector(shape=states_shape, return_symbol=True) for _ in range(config_rnn.num_layers*2)]

    state, attention_state = decoder._step(word_vec_prev=word_vec_prev,
                                           state=sockeye.decoder.DecoderState(hidden_prev, layer_states),
                                           attention_func=attention_func,
                                           attention_state=attention_state)
    sym = mx.sym.Group([state.hidden, attention_state.probs, attention_state.dynamic_source])

    executor = sym.simple_bind(ctx=mx.cpu(),
                               source=source_shape,
                               source_length=source_length_shape,
                               word_vec_prev=word_vec_prev_shape,
                               hidden_prev=hidden_prev_shape)
    executor.arg_dict["source"][:] = gaussian_vector(source_shape)
    executor.arg_dict["source_length"][:] = integer_vector(source_length_shape, source_seq_len)
    executor.arg_dict["word_vec_prev"][:] = gaussian_vector(word_vec_prev_shape)
    executor.arg_dict["hidden_prev"][:] = gaussian_vector(hidden_prev_shape)
    executor.arg_dict["states"] = layer_states
    hidden_result, attention_probs_result, attention_dynamic_source_result = executor.forward()

    assert hidden_result.shape == hidden_prev_shape
    assert attention_probs_result.shape == (batch_size, source_seq_len)
    assert attention_dynamic_source_result.shape == (batch_size, source_seq_len, config_coverage.num_hidden)<|MERGE_RESOLUTION|>--- conflicted
+++ resolved
@@ -47,17 +47,6 @@
     # List(mx.sym.Symbol(batch_size, decoder_num_hidden)
     states_shape = (batch_size, decoder_num_hidden)
 
-<<<<<<< HEAD
-    attention = sockeye.attention.get_attention(input_previous_word=False,
-                                                attention_type="coverage",
-                                                attention_num_hidden=attention_num_hidden,
-                                                rnn_num_hidden=decoder_num_hidden,
-                                                max_seq_len=source_seq_len,
-                                                attention_coverage_type="tanh",
-                                                attention_coverage_num_hidden=coverage_num_hidden,
-                                                layer_normalization=False,
-                                                attention_mhdot_heads=8,)
-=======
     config_coverage = sockeye.coverage.CoverageConfig(type="tanh",
                                                       num_hidden=2,
                                                       layer_normalization=False)
@@ -68,7 +57,6 @@
                                                          layer_normalization=False,
                                                          config_coverage=config_coverage)
     attention = sockeye.attention.get_attention(config_attention, max_seq_len=source_seq_len)
->>>>>>> ab2f4df9
     attention_state = attention.get_initial_state(source_length, source_seq_len)
     attention_func = attention.on(source, source_length, source_seq_len)
 
