# Copyright 2017 Amazon.com, Inc. or its affiliates. All Rights Reserved.
#
# Licensed under the Apache License, Version 2.0 (the "License"). You may not
# use this file except in compliance with the License. A copy of the License
# is located at
#
#     http://aws.amazon.com/apache2.0/
# 
# or in the "license" file accompanying this file. This file is distributed on
# an "AS IS" BASIS, WITHOUT WARRANTIES OR CONDITIONS OF ANY KIND, either
# express or implied. See the License for the specific language governing
# permissions and limitations under the License.

"""
Simple Training CLI.
"""
import argparse
import json
import os
import pickle
import random
import shutil
import sys
from contextlib import ExitStack
from typing import Optional, Dict

import mxnet as mx
import numpy as np

import sockeye
import sockeye.arguments as arguments
import sockeye.attention
import sockeye.constants as C
import sockeye.data_io
import sockeye.decoder
import sockeye.encoder
import sockeye.initializer
import sockeye.lexicon
import sockeye.lr_scheduler
import sockeye.model
import sockeye.training
import sockeye.utils
import sockeye.vocab
from sockeye.log import setup_main_logger, log_sockeye_version
from sockeye.utils import acquire_gpus, get_num_gpus, expand_requested_device_ids
from sockeye.utils import check_condition


def none_if_negative(val):
    return None if val < 0 else val


def _build_or_load_vocab(existing_vocab_path: Optional[str], data_path: str, num_words: int,
                         word_min_count: int) -> Dict:
    if existing_vocab_path is None:
        vocabulary = sockeye.vocab.build_from_path(data_path,
                                                   num_words=num_words,
                                                   min_count=word_min_count)
    else:
        vocabulary = sockeye.vocab.vocab_from_json(existing_vocab_path)
    return vocabulary


def _dict_difference(dict1: Dict, dict2: Dict):
    diffs = set()
    for k, v in dict1.items():
        if k not in dict2 or dict2[k] != v:
            diffs.add(k)
    return diffs


def main():
    params = argparse.ArgumentParser(description='CLI to train sockeye sequence-to-sequence models.')
    arguments.add_io_args(params)
    arguments.add_model_parameters(params)
    arguments.add_training_args(params)
    arguments.add_device_args(params)
    args = params.parse_args()

    # seed the RNGs
    np.random.seed(args.seed)
    random.seed(args.seed)
    mx.random.seed(args.seed)

    if args.use_fused_rnn:
        check_condition(not args.use_cpu, "GPU required for FusedRNN cells")

    if args.rnn_residual_connections:
        check_condition(args.rnn_num_layers > 2, "Residual connections require at least 3 RNN layers")

    check_condition(args.optimized_metric == C.BLEU or args.optimized_metric in args.metrics,
            "Must optimize either BLEU or one of tracked metrics (--metrics)")

    # Checking status of output folder, resumption, etc.
    # Create temporary logger to console only
    logger = setup_main_logger(__name__, file_logging=False, console=not args.quiet)
    output_folder = os.path.abspath(args.output)
    resume_training = False
    training_state_dir = os.path.join(output_folder, C.TRAINING_STATE_DIRNAME)
    if os.path.exists(output_folder):
        if args.overwrite_output:
            logger.info("Removing existing output folder %s.", output_folder)
            shutil.rmtree(output_folder)
            os.makedirs(output_folder)
        elif os.path.exists(training_state_dir):
            with open(os.path.join(output_folder, C.ARGS_STATE_NAME), "r") as fp:
                old_args = json.load(fp)
            arg_diffs = _dict_difference(vars(args), old_args) | _dict_difference(old_args, vars(args))
            # Remove args that may differ without affecting the training.
            arg_diffs -= set(C.ARGS_MAY_DIFFER)
            # allow different device-ids provided their total count is the same
            if 'device_ids' in arg_diffs and len(old_args['device_ids']) == len(vars(args)['device_ids']):
                arg_diffs.discard('device_ids')
            if not arg_diffs:
                resume_training = True
            else:
                # We do not have the logger yet
                logger.error("Mismatch in arguments for training continuation.")
                logger.error("Differing arguments: %s.", ", ".join(arg_diffs))
                sys.exit(1)
        else:
            logger.error("Refusing to overwrite existing output folder %s.", output_folder)
            sys.exit(1)
    else:
        os.makedirs(output_folder)

    logger = setup_main_logger(__name__,
                               file_logging=True,
                               console=not args.quiet, path=os.path.join(output_folder, C.LOG_NAME))
    log_sockeye_version(logger)
    logger.info("Command: %s", " ".join(sys.argv))
    logger.info("Arguments: %s", args)
    with open(os.path.join(output_folder, C.ARGS_STATE_NAME), "w") as fp:
        json.dump(vars(args), fp)

    with ExitStack() as exit_stack:
        # context
        if args.use_cpu:
            logger.info("Device: CPU")
            context = [mx.cpu()]
        else:
            num_gpus = get_num_gpus()
            check_condition(num_gpus >= 1,
                           "No GPUs found, consider running on the CPU with --use-cpu " \
                           "(note: check depends on nvidia-smi and this could also mean that the nvidia-smi " \
                           "binary isn't on the path).")
            if args.disable_device_locking:
                context = expand_requested_device_ids(args.device_ids)
            else:
                context = exit_stack.enter_context(acquire_gpus(args.device_ids, lock_dir=args.lock_dir))
            logger.info("Device(s): GPU %s", context)
            context = [mx.gpu(gpu_id) for gpu_id in context]

        # load existing or create vocabs
        if resume_training:
            vocab_source = sockeye.vocab.vocab_from_json_or_pickle(os.path.join(output_folder, C.VOCAB_SRC_NAME))
            vocab_target = sockeye.vocab.vocab_from_json_or_pickle(os.path.join(output_folder, C.VOCAB_TRG_NAME))
        else:
            vocab_source = _build_or_load_vocab(args.source_vocab, args.source, args.num_words, args.word_min_count)
            sockeye.vocab.vocab_to_json(vocab_source, os.path.join(output_folder, C.VOCAB_SRC_NAME) + C.JSON_SUFFIX)

            vocab_target = _build_or_load_vocab(args.target_vocab, args.target, args.num_words, args.word_min_count)
            sockeye.vocab.vocab_to_json(vocab_target, os.path.join(output_folder, C.VOCAB_TRG_NAME) + C.JSON_SUFFIX)

        vocab_source_size = len(vocab_source)
        vocab_target_size = len(vocab_target)
        logger.info("Vocabulary sizes: source=%d target=%d", vocab_source_size, vocab_target_size)

        data_info = sockeye.data_io.DataInfo(os.path.abspath(args.source),
                                             os.path.abspath(args.target),
                                             os.path.abspath(args.validation_source),
                                             os.path.abspath(args.validation_target),
                                             args.source_vocab,
                                             args.target_vocab)

        # create data iterators
        train_iter, eval_iter = sockeye.data_io.get_training_data_iters(source=data_info.source,
                                                                        target=data_info.target,
                                                                        validation_source=data_info.validation_source,
                                                                        validation_target=data_info.validation_target,
                                                                        vocab_source=vocab_source,
                                                                        vocab_target=vocab_target,
                                                                        batch_size=args.batch_size,
                                                                        fill_up=args.fill_up,
                                                                        max_seq_len=args.max_seq_len,
                                                                        bucketing=not args.no_bucketing,
                                                                        bucket_width=args.bucket_width)

        # learning rate scheduling
        learning_rate_half_life = none_if_negative(args.learning_rate_half_life)
        # TODO: The loading for continuation of the scheduler is done separately from the other parts
        if not resume_training:
            lr_scheduler = sockeye.lr_scheduler.get_lr_scheduler(args.learning_rate_scheduler_type,
                                                                 args.checkpoint_frequency,
                                                                 learning_rate_half_life,
                                                                 args.learning_rate_reduce_factor,
                                                                 args.learning_rate_reduce_num_not_improved)
        else:
            with open(os.path.join(training_state_dir, C.SCHEDULER_STATE_NAME), "rb") as fp:
                lr_scheduler = pickle.load(fp)

        # model configuration
        num_embed_source = args.num_embed if args.num_embed_source is None else args.num_embed_source
        num_embed_target = args.num_embed if args.num_embed_target is None else args.num_embed_target
        attention_num_hidden = args.rnn_num_hidden if not args.attention_num_hidden else args.attention_num_hidden
        model_config = sockeye.model.ModelConfig(max_seq_len=args.max_seq_len,
                                                 vocab_source_size=vocab_source_size,
                                                 vocab_target_size=vocab_target_size,
                                                 num_embed_source=num_embed_source,
                                                 num_embed_target=num_embed_target,
                                                 attention_type=args.attention_type,
                                                 attention_num_hidden=attention_num_hidden,
                                                 attention_coverage_type=args.attention_coverage_type,
                                                 attention_coverage_num_hidden=args.attention_coverage_num_hidden,
                                                 attention_use_prev_word=args.attention_use_prev_word,
                                                 attention_mhdot_heads=args.attention_mhdot_heads,
                                                 dropout=args.dropout,
                                                 rnn_cell_type=args.rnn_cell_type,
                                                 rnn_num_layers=args.rnn_num_layers,
                                                 rnn_num_hidden=args.rnn_num_hidden,
                                                 rnn_residual_connections=args.rnn_residual_connections,
                                                 weight_tying=args.weight_tying,
                                                 context_gating=args.context_gating,
                                                 lexical_bias=args.lexical_bias,
                                                 learn_lexical_bias=args.learn_lexical_bias,
                                                 data_info=data_info,
                                                 loss=args.loss,
                                                 normalize_loss=args.normalize_loss,
                                                 smoothed_cross_entropy_alpha=args.smoothed_cross_entropy_alpha,
<<<<<<< HEAD
                                                 encoder=args.encoder,
                                                 transformer_model_size=args.transformer_model_size,
                                                 transformer_num_layers=args.transformer_num_layers,
                                                 transformer_attention_heads=args.transformer_attention_heads,
                                                 transformer_feed_forward_num_hidden=args.transformer_feed_forward_num_hidden)
=======
                                                 layer_normalization=args.layer_normalization)
>>>>>>> 033e985b

        # create training model
        model = sockeye.training.TrainingModel(model_config=model_config,
                                               context=context,
                                               train_iter=train_iter,
                                               fused=args.use_fused_rnn,
                                               bucketing=not args.no_bucketing,
                                               lr_scheduler=lr_scheduler,
                                               rnn_forget_bias=args.rnn_forget_bias)

        # We may consider loading the params in TrainingModule, for consistency
        # with the training state saving
        if resume_training:
            logger.info("Found partial training in directory %s. Resuming from saved state.", training_state_dir)
            model.load_params_from_file(os.path.join(training_state_dir, C.TRAINING_STATE_PARAMS_NAME))
        elif args.params:
            logger.info("Training will initialize from parameters loaded from '%s'", args.params)
            model.load_params_from_file(args.params)

        lexicon = sockeye.lexicon.initialize_lexicon(args.lexical_bias,
                                                     vocab_source, vocab_target) if args.lexical_bias else None

        initializer = sockeye.initializer.get_initializer(args.rnn_h2h_init, lexicon=lexicon)

        optimizer = args.optimizer
        optimizer_params = {'wd': args.weight_decay,
                            "learning_rate": args.initial_learning_rate}
        if lr_scheduler is not None:
            optimizer_params["lr_scheduler"] = lr_scheduler
        clip_gradient = none_if_negative(args.clip_gradient)
        if clip_gradient is not None:
            optimizer_params["clip_gradient"] = clip_gradient
        if args.momentum is not None:
            optimizer_params["momentum"] = args.momentum
        if args.normalize_loss:
            # When normalize_loss is turned on we normalize by the number of non-PAD symbols in a batch which implicitly
            # already contains the number of sentences and therefore we need to disable rescale_grad.
            optimizer_params["rescale_grad"] = 1.0
        else:
            # Making MXNet module API's default scaling factor explicit
            optimizer_params["rescale_grad"] = 1.0 / args.batch_size
        logger.info("Optimizer: %s", optimizer)
        logger.info("Optimizer Parameters: %s", optimizer_params)

        model.fit(train_iter, eval_iter,
                  output_folder=output_folder,
                  metrics=args.metrics,
                  initializer=initializer,
                  max_updates=args.max_updates,
                  checkpoint_frequency=args.checkpoint_frequency,
                  optimizer=optimizer, optimizer_params=optimizer_params,
                  optimized_metric=args.optimized_metric,
                  max_num_not_improved=args.max_num_checkpoint_not_improved,
                  min_num_epochs=args.min_num_epochs,
                  monitor_bleu=args.monitor_bleu,
                  use_tensorboard=args.use_tensorboard)


if __name__ == "__main__":
    main()<|MERGE_RESOLUTION|>--- conflicted
+++ resolved
@@ -227,15 +227,12 @@
                                                  loss=args.loss,
                                                  normalize_loss=args.normalize_loss,
                                                  smoothed_cross_entropy_alpha=args.smoothed_cross_entropy_alpha,
-<<<<<<< HEAD
                                                  encoder=args.encoder,
                                                  transformer_model_size=args.transformer_model_size,
                                                  transformer_num_layers=args.transformer_num_layers,
                                                  transformer_attention_heads=args.transformer_attention_heads,
-                                                 transformer_feed_forward_num_hidden=args.transformer_feed_forward_num_hidden)
-=======
+                                                 transformer_feed_forward_num_hidden=args.transformer_feed_forward_num_hidden,
                                                  layer_normalization=args.layer_normalization)
->>>>>>> 033e985b
 
         # create training model
         model = sockeye.training.TrainingModel(model_config=model_config,
