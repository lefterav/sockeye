# Copyright 2017 Amazon.com, Inc. or its affiliates. All Rights Reserved.
#
# Licensed under the Apache License, Version 2.0 (the "License"). You may not
# use this file except in compliance with the License. A copy of the License
# is located at
#
#     http://aws.amazon.com/apache2.0/
#
# or in the "license" file accompanying this file. This file is distributed on
# an "AS IS" BASIS, WITHOUT WARRANTIES OR CONDITIONS OF ANY KIND, either
# express or implied. See the License for the specific language governing
# permissions and limitations under the License.

"""
Implementations of different attention mechanisms in sequence-to-sequence models.
"""
import logging
from typing import Callable, NamedTuple, Optional, Tuple

import mxnet as mx

<<<<<<< HEAD
import sockeye.coverage
from . import layers
from . import utils
from . import constants as C
=======
from . import config
from . import constants as C
from . import coverage
from . import layers
>>>>>>> ab2f4df9

logger = logging.getLogger(__name__)


<<<<<<< HEAD
def get_attention(input_previous_word: bool,
                  attention_type: str,
                  attention_num_hidden: int,
                  rnn_num_hidden: int,
                  max_seq_len: int,
                  attention_coverage_type: str,
                  attention_coverage_num_hidden: int,
                  attention_mhdot_heads: int,
                  layer_normalization: bool) -> 'Attention':
=======
class AttentionConfig(config.Config):
>>>>>>> ab2f4df9
    """
    Attention configuration.

    :param type: Attention name.
    :param num_hidden: Number of hidden units for attention networks.
    :param input_previous_word: Feeds the previous target embedding into the attention mechanism.
    :param rnn_num_hidden: Number of hidden units of encoder/decoder RNNs.
    :param layer_normalization: Apply layer normalization to MLP attention.
    :param config_coverage: Optional coverage configuration.
    """
    yaml_tag = "!AttentionConfig"

    def __init__(self,
                 type: str,
                 num_hidden: int,
                 input_previous_word: bool,
                 rnn_num_hidden: int,
                 layer_normalization: bool,
                 config_coverage: Optional[coverage.CoverageConfig] = None) -> None:
        super().__init__()
        self.type = type
        self.num_hidden = num_hidden
        self.input_previous_word = input_previous_word
        self.rnn_num_hidden = rnn_num_hidden
        self.layer_normalization = layer_normalization
        self.config_coverage = config_coverage


def get_attention(config: AttentionConfig, max_seq_len: int) -> 'Attention':
    """
    Returns an Attention instance based on attention_type.

    :param config: Attention configuration.
    :param max_seq_len: Maximum length of source sequences.
    :return: Instance of Attention.
    """
<<<<<<< HEAD
    if attention_type == C.ATT_BILINEAR:
        if input_previous_word:
            logger.warning("Attention type '%s' does not support input_previous_word", C.ATT_BILINEAR)
        return BilinearAttention(rnn_num_hidden)
    elif attention_type == C.ATT_DOT:
        return DotAttention(input_previous_word, rnn_num_hidden, attention_num_hidden)
    elif attention_type == C.ATT_MH_DOT:
        return MultiHeadDotAttention(input_previous_word, depth=attention_num_hidden, heads=attention_mhdot_heads)
    elif attention_type == C.ATT_FIXED:
        return EncoderLastStateAttention(input_previous_word)
    elif attention_type == C.ATT_LOC:
        return LocationAttention(input_previous_word, max_seq_len)
    elif attention_type == C.ATT_MLP:
        return MlpAttention(input_previous_word=input_previous_word,
                            attention_num_hidden=attention_num_hidden,
                            layer_normalization=layer_normalization)
    elif attention_type == C.ATT_COV:
        if attention_coverage_type == 'count' and attention_coverage_num_hidden != 1:
            logging.warning("Ignoring coverage_num_hidden=%d and setting to 1" % attention_coverage_num_hidden)
            attention_coverage_num_hidden = 1
        return MlpAttention(input_previous_word=input_previous_word,
                            attention_num_hidden=attention_num_hidden,
                            attention_coverage_type=attention_coverage_type,
                            attention_coverage_num_hidden=attention_coverage_num_hidden,
                            layer_normalization=layer_normalization)
=======
    if config.type == "bilinear":
        if config.input_previous_word:
            logger.warning("bilinear attention does not support input_previous_word")
        return BilinearAttention(config.rnn_num_hidden)
    elif config.type == "dot":
        return DotAttention(config.input_previous_word, config.rnn_num_hidden, config.num_hidden)
    elif config.type == "fixed":
        return EncoderLastStateAttention(config.input_previous_word)
    elif config.type == "location":
        return LocationAttention(config.input_previous_word, max_seq_len)
    elif config.type == "mlp":
        return MlpAttention(input_previous_word=config.input_previous_word,
                            attention_num_hidden=config.num_hidden,
                            layer_normalization=config.layer_normalization)
    elif config.type == "coverage":
        return MlpAttention(input_previous_word=config.input_previous_word,
                            attention_num_hidden=config.num_hidden,
                            layer_normalization=config.layer_normalization,
                            config_coverage=config.config_coverage)
>>>>>>> ab2f4df9
    else:
        raise ValueError("Unknown attention type %s" % config.type)


AttentionInput = NamedTuple('AttentionInput', [('seq_idx', int), ('query', mx.sym.Symbol)])
"""
Input to attention callables.

:param seq_idx: Decoder time step / sequence index.
:param query: Query input to attention mechanism, e.g. decoder hidden state (plus previous word).
"""

AttentionState = NamedTuple('AttentionState', [
    ('context', mx.sym.Symbol),
    ('probs', mx.sym.Symbol),
    ('dynamic_source', mx.sym.Symbol),
])
"""
Results returned from attention callables.

:param context: Context vector (Bahdanau et al, 15). Shape: (batch_size, encoder_num_hidden)
:param probs: Attention distribution over source encoder states. Shape: (batch_size, source_seq_len).
:param dynamic_source: Dynamically updated source encoding.
       Shape: (batch_size, source_seq_len, dynamic_source_num_hidden)
"""


class Attention(object):
    """
    Generic attention interface that returns a callable for attending to source states.

    :param input_previous_word: Feed the previous target embedding into the attention mechanism.
    :param dynamic_source_num_hidden: Number of hidden units of dynamic source encoding update mechanism.
    """

    def __init__(self,
                 input_previous_word: bool,
                 dynamic_source_num_hidden: int = 1,
                 prefix: str = C.ATTENTION_PREFIX) -> None:
        self.dynamic_source_num_hidden = dynamic_source_num_hidden
        self._input_previous_word = input_previous_word
        self.prefix = prefix

    def on(self, source: mx.sym.Symbol, source_length: mx.sym.Symbol, source_seq_len: int) -> Callable:
        """
        Returns callable to be used for recurrent attention in a sequence decoder.
        The callable is a recurrent function of the form:
        AttentionState = attend(AttentionInput, AttentionState).

        :param source: Shape: (batch_size, seq_len, encoder_num_hidden).
        :param source_length: Shape: (batch_size,).
        :param source_seq_len: Maximum length of source sequences.
        :return: Attention callable.
        """

        def attend(att_input: AttentionInput, att_state: AttentionState) -> AttentionState:
            """
            Returns updated attention state given attention input and current attention state.

            :param att_input: Attention input as returned by make_input().
            :param att_state: Current attention state
            :return: Updated attention state.
            """
            raise NotImplementedError()

        return attend

    def get_initial_state(self, source_length: mx.sym.Symbol, source_seq_len: int) -> AttentionState:
        """
        Returns initial attention state. Dynamic source encoding is initialized with zeros.

        :param source_length: Source length. Shape: (batch_size,).
        :param source_seq_len: Maximum length of source sequences.
        """
        dynamic_source = mx.sym.expand_dims(mx.sym.expand_dims(mx.sym.zeros_like(source_length), axis=1), axis=2)
        # dynamic_source: (batch_size, source_seq_len, num_hidden_dynamic_source)
        dynamic_source = mx.sym.broadcast_to(dynamic_source, shape=(0, source_seq_len, self.dynamic_source_num_hidden))
        return AttentionState(context=None, probs=None, dynamic_source=dynamic_source)

    def make_input(self,
                   seq_idx: int,
                   word_vec_prev: mx.sym.Symbol,
                   decoder_state: mx.sym.Symbol) -> AttentionInput:
        """
        Returns AttentionInput to be fed into the attend callable returned by the on() method.

        :param seq_idx: Decoder time step.
        :param word_vec_prev: Embedding of previously predicted ord
        :param decoder_state: Current decoder state
        :return: Attention input.
        """
        query = decoder_state
        if self._input_previous_word:
            # (batch_size, num_target_embed + rnn_num_hidden)
            query = mx.sym.concat(word_vec_prev, decoder_state, dim=1,
                                  name='%sconcat_prev_word_%d' % (self.prefix, seq_idx))
        return AttentionInput(seq_idx=seq_idx, query=query)


class BilinearAttention(Attention):
    """
    Bilinear attention based on Luong et al. 2015.

    :math:`score(h_t, h_s) = h_t^T \\mathbf{W} h_s`

    For implementation reasons we modify to:

    :math:`score(h_t, h_s) = h_s^T \\mathbf{W} h_t`

    :param num_hidden: Number of hidden units.
    """

    def __init__(self, num_hidden: int) -> None:
        super().__init__(False)
        self.num_hidden = num_hidden
        self.s2t_weight = mx.sym.Variable("%ss2t_weight" % self.prefix)

    def on(self, source: mx.sym.Symbol, source_length: mx.sym.Symbol, source_seq_len: int) -> Callable:
        """
        Returns callable to be used for recurrent attention in a sequence decoder.
        The callable is a recurrent function of the form:
        AttentionState = attend(AttentionInput, AttentionState).

        :param source: Shape: (batch_size, seq_len, encoder_num_hidden).
        :param source_length: Shape: (batch_size,).
        :param source_seq_len: Maximum length of source sequences.
        :return: Attention callable.
        """

        # (batch_size * seq_len, self.num_hidden)
        source_hidden = mx.sym.FullyConnected(data=mx.sym.reshape(data=source, shape=(-3, -1),
                                                                  name="%sflat_source" % self.prefix),
                                              weight=self.s2t_weight, num_hidden=self.num_hidden,
                                              no_bias=True, name="%ssource_hidden_fc" % self.prefix)
        # (batch_size, seq_len, self.num_hidden)
        source_hidden = mx.sym.reshape(source_hidden, shape=(-1, source_seq_len, self.num_hidden),
                                       name="%ssource_hidden" % self.prefix)

        def attend(att_input: AttentionInput, att_state: AttentionState) -> AttentionState:
            """
            Returns updated attention state given attention input and current attention state.

            :param att_input: Attention input as returned by make_input().
            :param att_state: Current attention state
            :return: Updated attention state.
            """
            # (batch_size, decoder_num_hidden, 1)
            query = mx.sym.expand_dims(att_input.query, axis=2)

            # in:  (batch_size, source_seq_len, self.num_hidden) X (batch_size, self.num_hidden, 1)
            # out: (batch_size, source_seq_len, 1).
            attention_scores = mx.sym.batch_dot(lhs=source_hidden, rhs=query, name="%sbatch_dot" % self.prefix)

            context, attention_probs = get_context_and_attention_probs(source, source_length, attention_scores)

            return AttentionState(context=context,
                                  probs=attention_probs,
                                  dynamic_source=att_state.dynamic_source)

        return attend


class DotAttention(Attention):
    """
    Attention mechanism with dot product between encoder and decoder hidden states [Luong et al. 2015].

    :math:`score(h_t, h_s) =  \\langle h_t, h_s \\rangle`

    :math:`a = softmax(score(*, h_s))`

    If rnn_num_hidden != num_hidden, states are projected with additional parameters to num_hidden.

    :math:`score(h_t, h_s) = \\langle \\mathbf{W}_t h_t, \\mathbf{W}_s h_s \\rangle`

    :param input_previous_word: Feed the previous target embedding into the attention mechanism.
    :param rnn_num_hidden: Number of hidden units in encoder/decoder RNNs.
    :param num_hidden: Number of hidden units.
    """

    def __init__(self,
                 input_previous_word: bool,
                 rnn_num_hidden: int,
                 num_hidden: int) -> None:
        super().__init__(input_previous_word)
        self.project = rnn_num_hidden != num_hidden
        self.num_hidden = num_hidden
        self.t2h_weight = mx.sym.Variable("%st2h_weight" % self.prefix) if self.project else None
        self.s2h_weight = mx.sym.Variable("%ss2h_weight" % self.prefix) if self.project else None

    def on(self, source: mx.sym.Symbol, source_length: mx.sym.Symbol, source_seq_len: int) -> Callable:
        """
        Returns callable to be used for recurrent attention in a sequence decoder.
        The callable is a recurrent function of the form:
        AttentionState = attend(AttentionInput, AttentionState).

        :param source: Shape: (batch_size, seq_len, encoder_num_hidden).
        :param source_length: Shape: (batch_size,).
        :param source_seq_len: Maximum length of source sequences.
        :return: Attention callable.
        """

        if self.project:
            # (batch_size * seq_len, self.num_hidden)
            source_hidden = mx.sym.FullyConnected(
                data=mx.sym.reshape(data=source, shape=(-3, -1), name="%sflat_source" % self.prefix),
                weight=self.s2h_weight, num_hidden=self.num_hidden,
                no_bias=True, name="%ssource_hidden_fc" % self.prefix)
            # (batch_size, seq_len, self.num_hidden)
            source_hidden = mx.sym.reshape(source_hidden, shape=(-1, source_seq_len, self.num_hidden),
                                           name="%ssource_hidden" % self.prefix)

        def attend(att_input: AttentionInput, att_state: AttentionState) -> AttentionState:
            """
            Returns updated attention state given attention input and current attention state.

            :param att_input: Attention input as returned by make_input().
            :param att_state: Current attention state
            :return: Updated attention state.
            """
            query = att_input.query
            local_source = source
            if self.project:
                local_source = source_hidden
                # query: (batch_size, self.num_hidden)
                query = mx.sym.FullyConnected(data=query,
                                              weight=self.t2h_weight,
                                              num_hidden=self.num_hidden,
                                              no_bias=True, name="%squery_hidden_fc" % self.prefix)

            # (batch_size, decoder_num_hidden, 1)
            expanded_decoder_state = mx.sym.expand_dims(query, axis=2)

            # batch_dot: (batch, M, K) X (batch, K, N) –> (batch, M, N).
            # (batch_size, seq_len, 1)
            attention_scores = mx.sym.batch_dot(lhs=local_source, rhs=expanded_decoder_state,
                                                name="%sbatch_dot" % self.prefix)

            context, attention_probs = get_context_and_attention_probs(source, source_length, attention_scores)
            return AttentionState(context=context,
                                  probs=attention_probs,
                                  dynamic_source=att_state.dynamic_source)

        return attend


class MultiHeadDotAttention(Attention):
    """
    TODO
    """

    def __init__(self,
                 input_previous_word: bool,
                 depth: int,
                 heads: int,
                 prefix="att_") -> None:
        super().__init__(input_previous_word)
        utils.check_condition(depth % heads == 0,
                              "Number of heads (%d) must divide attention depth (%d)" % (heads, depth))
        self.depth = depth
        self.heads = heads
        self.depth_per_head = self.depth // self.heads
        self.prefix = prefix
        self.s2h_weight = mx.sym.Variable("%ss2h_weight" % self.prefix)
        self.s2h_bias = mx.sym.Variable("%ss2h_bias" % self.prefix)
        self.t2h_weight = mx.sym.Variable("%st2h_weight" % self.prefix)
        self.t2h_bias = mx.sym.Variable("%st2h_bias" % self.prefix)
        self.h2o_weight = mx.sym.Variable("%sh2o_weight" % self.prefix)
        self.h2o_bias = mx.sym.Variable("%sh2o_bias" % self.prefix)

    def on(self, source: mx.sym.Symbol, source_length: mx.sym.Symbol, source_seq_len: int) -> Callable:
        """
        Returns callable to be used for recurrent attention in a sequence decoder.
        The callable is a recurrent function of the form:
        AttentionState = attend(AttentionInput, AttentionState).

        :param source: Shape: (batch_size, seq_len, encoder_num_hidden).
        :param source_length: Shape: (batch_size,).
        :param source_seq_len: Maximum length of source sequences.
        :return: Attention callable.
        """

        # Combine batch and time dimension
        # (batch * length, input_depth)
        source = mx.sym.reshape(data=source, shape=(-3, -1))

        # (batch * length, depth * 2)
        source_hidden = mx.sym.FullyConnected(data=source,
                                              weight=self.s2h_weight, bias=self.s2h_bias,
                                              num_hidden=self.depth * 2,
                                              name="%ssource_hidden_fc" % self.prefix)
        # (batch, length, depth * 2)
        source_hidden = mx.sym.reshape(data=source_hidden, shape=(-1, source_seq_len, self.depth * 2))
        # split keys and values
        # (batch, length, depth)
        keys, values = mx.sym.split(data=source_hidden, num_outputs=2, axis=2)

        # (batch*heads, length, depth/heads)
        keys = layers.split_heads(keys, source_seq_len, self.heads)
        values = layers.split_heads(values, source_seq_len, self.heads)

        def attend(att_input: AttentionInput, att_state: AttentionState) -> AttentionState:
            """
            Returns updated attention state given attention input and current attention state.

            :param att_input: Attention input as returned by make_input().
            :param att_state: Current attention state
            :return: Updated attention state.
            """
            # (batch, depth)
            query = mx.sym.FullyConnected(data=att_input.query,
                                          weight=self.t2h_weight, bias=self.t2h_bias,
                                          num_hidden=self.depth, name="%squery_hidden_fc" % self.prefix)
            # (batch, length, heads, depth_per_head)
            query = mx.sym.reshape(query, shape=(0, 1, self.heads, self.depth_per_head))
            # (batch, heads, depth_per_head, length)
            query = mx.sym.transpose(query, axes=(0, 2, 3, 1))
            # (batch * heads, depth/heads, 1)
            query = mx.sym.reshape(query, shape=(-3, self.depth_per_head, 1))

            # scale dot product
            query *= self.depth_per_head ** -0.5

            # (batch*heads, length, depth_per_head) X (batch*heads, depth_per_head, 1)
            #   -> (batch*heads, length, 1)
            attention_scores = mx.sym.batch_dot(lhs=keys, rhs=query, name="%sdot" % self.prefix)

            # (batch*heads, 1)
            lengths = layers.broadcast_lengths(source_length, self.heads)

            # context: (batch*heads, depth_per_head)
            context, attention_probs = get_context_and_attention_probs(values, lengths, attention_scores)

            # combine heads
            # (batch*heads, 1, depth_per_head
            context = mx.sym.expand_dims(context, axis=1)
            # (batch * 1, depth)
            context = layers.combine_heads(context, length=1, heads=self.heads)

            return AttentionState(context=context,
                                  probs=attention_probs,
                                  dynamic_source=att_state.dynamic_source)

        return attend


class EncoderLastStateAttention(Attention):
    """
    Always returns the last encoder state independent of the query vector.
    Equivalent to no attention.
    """

    def on(self, source: mx.sym.Symbol, source_length: mx.sym.Symbol, source_seq_len: int) -> Callable:
        """
        Returns callable to be used for recurrent attention in a sequence decoder.
        The callable is a recurrent function of the form:
        AttentionState = attend(AttentionInput, AttentionState).

        :param source: Shape: (batch_size, seq_len, encoder_num_hidden).
        :param source_length: Shape: (batch_size,).
        :param source_seq_len: Maximum length of source sequences.
        :return: Attention callable.
        """
        source = mx.sym.swapaxes(source, dim1=0, dim2=1)
        encoder_last_state = mx.sym.SequenceLast(data=source, sequence_length=source_length,
                                                 use_sequence_length=True)
        fixed_probs = mx.sym.one_hot(source_length - 1, depth=source_seq_len)

        def attend(att_input: AttentionInput, att_state: AttentionState) -> AttentionState:
            return AttentionState(context=encoder_last_state,
                                  probs=fixed_probs,
                                  dynamic_source=att_state.dynamic_source)

        return attend


class LocationAttention(Attention):
    """
    Attends to locations in the source [Luong et al, 2015]

    :math:`a_t = softmax(\\mathbf{W}_a h_t)` for decoder hidden state at time t.

    :note: :math:`\\mathbf{W}_a` is of shape (max_source_seq_len, decoder_num_hidden).

    :param input_previous_word: Feed the previous target embedding into the attention mechanism.
    :param max_source_seq_len: Maximum length of source sequences.
    """

    def __init__(self,
                 input_previous_word: bool,
                 max_source_seq_len: int) -> None:
        super().__init__(input_previous_word)
        self.max_source_seq_len = max_source_seq_len
        self.location_weight = mx.sym.Variable("%sloc_weight" % self.prefix)
        self.location_bias = mx.sym.Variable("%sloc_bias" % self.prefix)

    def on(self, source: mx.sym.Symbol, source_length: mx.sym.Symbol, source_seq_len: int) -> Callable:
        """
        Returns callable to be used for recurrent attention in a sequence decoder.
        The callable is a recurrent function of the form:
        AttentionState = attend(AttentionInput, AttentionState).

        :param source: Shape: (batch_size, seq_len, encoder_num_hidden).
        :param source_length: Shape: (batch_size,).
        :param source_seq_len: Maximum length of source sequences.
        :return: Attention callable.
        """

        def attend(att_input: AttentionInput, att_state: AttentionState) -> AttentionState:
            """
            Returns updated attention state given attention input and current attention state.

            :param att_input: Attention input as returned by make_input().
            :param att_state: Current attention state
            :return: Updated attention state.
            """
            # attention_scores: (batch_size, seq_len)
            attention_scores = mx.sym.FullyConnected(data=att_input.query,
                                                     num_hidden=self.max_source_seq_len,
                                                     weight=self.location_weight,
                                                     bias=self.location_bias)

            # attention_scores: (batch_size, seq_len)
            attention_scores = mx.sym.slice_axis(data=attention_scores,
                                                 axis=1,
                                                 begin=0,
                                                 end=source_seq_len)

            # attention_scores: (batch_size, seq_len, 1)
            attention_scores = mx.sym.expand_dims(data=attention_scores, axis=2)

            context, attention_probs = get_context_and_attention_probs(source, source_length, attention_scores)
            return AttentionState(context=context,
                                  probs=attention_probs,
                                  dynamic_source=att_state.dynamic_source)

        return attend


class MlpAttention(Attention):
    """
    Attention computed through a one-layer MLP with num_hidden units [Luong et al, 2015].

    :math:`score(h_t, h_s) = \\mathbf{W}_a tanh(\\mathbf{W}_c [h_t, h_s] + b)`

    :math:`a = softmax(score(*, h_s))`

    Optionally, if attention_coverage_type is not None, attention uses dynamic source encoding ('coverage' mechanism)
    as in Tu et al. (2016): Modeling Coverage for Neural Machine Translation.

    :math:`score(h_t, h_s) = \\mathbf{W}_a tanh(\\mathbf{W}_c [h_t, h_s, c_s] + b)`

    :math:`c_s` is the decoder time-step dependent source encoding which is updated using the current
    decoder state.

    :param input_previous_word: Feed the previous target embedding into the attention mechanism.
    :param attention_num_hidden: Number of hidden units.
    :param attention_coverage_type: The type of update for the dynamic source encoding.
           If None, no dynamic source encoding is done.
    :param attention_coverage_num_hidden: Number of hidden units for coverage attention.
    :param prefix: Layer name prefix.
    :param layer_normalization: If true, normalizes hidden layer outputs before tanh activation.
    """

    def __init__(self,
                 input_previous_word: bool,
                 attention_num_hidden: int,
                 layer_normalization: bool = False,
                 config_coverage: Optional[coverage.CoverageConfig] = None) -> None:
        dynamic_source_num_hidden = 1 if config_coverage is None else config_coverage.num_hidden
        super().__init__(input_previous_word=input_previous_word,
                         dynamic_source_num_hidden=dynamic_source_num_hidden)
        self.attention_num_hidden = attention_num_hidden
        # input (encoder) to hidden
        self.att_e2h_weight = mx.sym.Variable("%se2h_weight" % self.prefix)
        # input (query) to hidden
        self.att_q2h_weight = mx.sym.Variable("%sq2h_weight" % self.prefix)
        # hidden to score
        self.att_h2s_weight = mx.sym.Variable("%sh2s_weight" % self.prefix)
        # coverage
        self.coverage = coverage.get_coverage(config_coverage) if config_coverage is not None else None
        # dynamic source (coverage) weights and settings
        # input (coverage) to hidden
<<<<<<< HEAD
        self.att_c2h_weight = mx.sym.Variable("%satt_c2h_weight" % prefix) if attention_coverage_type else None
        self.coverage = sockeye.coverage.get_coverage(attention_coverage_type,
                                                      dynamic_source_num_hidden,
                                                      layer_normalization) if attention_coverage_type else None

        if layer_normalization:
            self._ln = layers.LayerNormalization(num_hidden=attention_num_hidden, prefix="att_norm")
        else:
            self._ln = None
=======
        self.att_c2h_weight = mx.sym.Variable("%sc2h_weight" % self.prefix) if config_coverage is not None else None
        # layer normalization
        self._ln = layers.LayerNormalization(num_hidden=attention_num_hidden,
                                             prefix="%s_norm" % self.prefix) if layer_normalization else None
>>>>>>> ab2f4df9

    def on(self, source: mx.sym.Symbol, source_length: mx.sym.Symbol, source_seq_len: int) -> Callable:
        """
        Returns callable to be used for recurrent attention in a sequence decoder.
        The callable is a recurrent function of the form:
        AttentionState = attend(AttentionInput, AttentionState).

        :param source: Shape: (batch_size, seq_len, encoder_num_hidden).
        :param source_length: Shape: (batch_size,).
        :param source_seq_len: Maximum length of source sequences.
        :return: Attention callable.
        """

        coverage_func = self.coverage.on(source, source_length, source_seq_len) if self.coverage else None

        # (batch_size * seq_len, attention_num_hidden)
        source_hidden = mx.sym.FullyConnected(data=mx.sym.reshape(data=source,
                                                                  shape=(-3, -1),
                                                                  name="%satt_flat_source" % self.prefix),
                                              weight=self.att_e2h_weight,
                                              num_hidden=self.attention_num_hidden,
                                              no_bias=True,
                                              name="%ssource_hidden_fc" % self.prefix)

        # (batch_size, seq_len, attention_num_hidden)
        source_hidden = mx.sym.reshape(source_hidden,
                                       shape=(-1, source_seq_len, self.attention_num_hidden),
                                       name="%ssource_hidden" % self.prefix)

        def attend(att_input: AttentionInput, att_state: AttentionState) -> AttentionState:
            """
            Returns updated attention state given attention input and current attention state.

            :param att_input: Attention input as returned by make_input().
            :param att_state: Current attention state
            :return: Updated attention state.
            """

            # (batch_size, attention_num_hidden)
            query_hidden = mx.sym.FullyConnected(data=att_input.query,
                                                 weight=self.att_q2h_weight,
                                                 num_hidden=self.attention_num_hidden,
                                                 no_bias=True,
                                                 name="%squery_hidden" % self.prefix)

            # (batch_size, 1, attention_num_hidden)
            query_hidden = mx.sym.expand_dims(data=query_hidden,
                                              axis=1,
                                              name="%squery_hidden_expanded" % self.prefix)

            attention_hidden_lhs = source_hidden
            if self.coverage:
                # (batch_size * seq_len, attention_num_hidden)
                dynamic_hidden = mx.sym.FullyConnected(data=mx.sym.reshape(data=att_state.dynamic_source,
                                                                           shape=(-3, -1),
                                                                           name="%sflat_dynamic_source" % self.prefix),
                                                       weight=self.att_c2h_weight,
                                                       num_hidden=self.attention_num_hidden,
                                                       no_bias=True,
                                                       name="%sdynamic_source_hidden_fc" % self.prefix)

                # (batch_size, seq_len, attention_num_hidden)
                dynamic_hidden = mx.sym.reshape(dynamic_hidden,
                                                shape=(-1, source_seq_len, self.attention_num_hidden),
                                                name="%sdynamic_source_hidden" % self.prefix)

                # (batch_size, seq_len, attention_num_hidden
                attention_hidden_lhs = dynamic_hidden + source_hidden

            # (batch_size, seq_len, attention_num_hidden)
            attention_hidden = mx.sym.broadcast_add(lhs=attention_hidden_lhs, rhs=query_hidden,
                                                    name="%squery_plus_input" % self.prefix)

            # (batch_size * seq_len, attention_num_hidden)
            attention_hidden = mx.sym.reshape(data=attention_hidden,
                                              shape=(-3, -1),
                                              name="%squery_plus_input_before_fc" % self.prefix)

            if self._ln is not None:
                attention_hidden = self._ln.normalize(attention_hidden)

            # (batch_size * seq_len, attention_num_hidden)
            attention_hidden = mx.sym.Activation(attention_hidden, act_type="tanh",
                                                 name="%shidden" % self.prefix)

            # (batch_size * seq_len, 1)
            attention_scores = mx.sym.FullyConnected(data=attention_hidden,
                                                     weight=self.att_h2s_weight,
                                                     num_hidden=1,
                                                     no_bias=True,
                                                     name="%sraw_att_score_fc" % self.prefix)

            # (batch_size, seq_len, 1)
            attention_scores = mx.sym.reshape(attention_scores,
                                              shape=(-1, source_seq_len, 1),
                                              name="%sraw_att_score_fc" % self.prefix)

            context, attention_probs = get_context_and_attention_probs(source, source_length, attention_scores)

            dynamic_source = att_state.dynamic_source
            if self.coverage:
                # update dynamic source encoding
                # Note: this is a slight change to the Tu et al, 2016 paper: input to the coverage update
                # is the attention input query, not the previous decoder state.
                dynamic_source = coverage_func(prev_hidden=att_input.query,
                                               attention_prob_scores=attention_probs,
                                               prev_coverage=att_state.dynamic_source)

            return AttentionState(context=context,
                                  probs=attention_probs,
                                  dynamic_source=dynamic_source)

        return attend


def get_context_and_attention_probs(source: mx.sym.Symbol,
                                    source_length: mx.sym.Symbol,
                                    attention_scores: mx.sym.Symbol) -> Tuple[mx.sym.Symbol, mx.sym.Symbol]:
    """
    Returns context vector and attention probs via a weighted sum over the masked, softmaxed attention scores.

    :param source: Shape: (batch_size, seq_len, encoder_num_hidden).
    :param source_length: Shape: (batch_size,).
    :param attention_scores: Shape: (batch_size, seq_len, 1).
    :return: context: (batch_size, depth), attention_probs: (batch_size, seq_len).
    """

    # TODO: It would be nice if SequenceMask could take a 2d input...
    # Note: we need to add an axis as SequenceMask expects 3D input
    # TODO: we should probably replace this with a multiplication of a 0-1 mask, to avoid the multiplication
    attention_scores = mx.sym.swapaxes(data=attention_scores, dim1=0, dim2=1)
    attention_scores = mx.sym.SequenceMask(data=attention_scores,
                                           use_sequence_length=True,
                                           sequence_length=source_length,
                                           value=-99999999.)
    attention_scores = mx.sym.swapaxes(data=attention_scores, dim1=0, dim2=1)
    # attention_scores is batch_major from here: (batch_size, seq_len, 1)

    # (batch_size, seq_len)
    attention_scores = mx.sym.reshape(data=attention_scores, shape=(0, 0))

    # (batch_size, seq_len)
    attention_probs = mx.sym.softmax(attention_scores, name='attention_softmax')

    # (batch_size, seq_len, 1)
    attention_probs_expanded = mx.sym.expand_dims(data=attention_probs, axis=2)

    # batch_dot: (batch, M, K) X (batch, K, N) –> (batch, M, N).
    # (batch_size, seq_len, depth) X (batch_size, seq_len, 1) -> (batch_size, depth)
    context = mx.sym.batch_dot(lhs=source, rhs=attention_probs_expanded, transpose_a=True)
    context = mx.sym.reshape(data=context, shape=(0, 0))

    return context, attention_probs<|MERGE_RESOLUTION|>--- conflicted
+++ resolved
@@ -19,34 +19,16 @@
 
 import mxnet as mx
 
-<<<<<<< HEAD
-import sockeye.coverage
-from . import layers
-from . import utils
-from . import constants as C
-=======
 from . import config
 from . import constants as C
 from . import coverage
 from . import layers
->>>>>>> ab2f4df9
+from . import utils
 
 logger = logging.getLogger(__name__)
 
 
-<<<<<<< HEAD
-def get_attention(input_previous_word: bool,
-                  attention_type: str,
-                  attention_num_hidden: int,
-                  rnn_num_hidden: int,
-                  max_seq_len: int,
-                  attention_coverage_type: str,
-                  attention_coverage_num_hidden: int,
-                  attention_mhdot_heads: int,
-                  layer_normalization: bool) -> 'Attention':
-=======
 class AttentionConfig(config.Config):
->>>>>>> ab2f4df9
     """
     Attention configuration.
 
@@ -56,6 +38,7 @@
     :param rnn_num_hidden: Number of hidden units of encoder/decoder RNNs.
     :param layer_normalization: Apply layer normalization to MLP attention.
     :param config_coverage: Optional coverage configuration.
+    :param num_heads: Number of attention heads. Only used for Multi-head dot attention.
     """
     yaml_tag = "!AttentionConfig"
 
@@ -65,7 +48,8 @@
                  input_previous_word: bool,
                  rnn_num_hidden: int,
                  layer_normalization: bool,
-                 config_coverage: Optional[coverage.CoverageConfig] = None) -> None:
+                 config_coverage: Optional[coverage.CoverageConfig] = None,
+                 num_heads: int = 8) -> None:
         super().__init__()
         self.type = type
         self.num_hidden = num_hidden
@@ -73,6 +57,7 @@
         self.rnn_num_hidden = rnn_num_hidden
         self.layer_normalization = layer_normalization
         self.config_coverage = config_coverage
+        self.num_heads = num_heads
 
 
 def get_attention(config: AttentionConfig, max_seq_len: int) -> 'Attention':
@@ -83,53 +68,29 @@
     :param max_seq_len: Maximum length of source sequences.
     :return: Instance of Attention.
     """
-<<<<<<< HEAD
-    if attention_type == C.ATT_BILINEAR:
-        if input_previous_word:
-            logger.warning("Attention type '%s' does not support input_previous_word", C.ATT_BILINEAR)
-        return BilinearAttention(rnn_num_hidden)
-    elif attention_type == C.ATT_DOT:
-        return DotAttention(input_previous_word, rnn_num_hidden, attention_num_hidden)
-    elif attention_type == C.ATT_MH_DOT:
-        return MultiHeadDotAttention(input_previous_word, depth=attention_num_hidden, heads=attention_mhdot_heads)
-    elif attention_type == C.ATT_FIXED:
-        return EncoderLastStateAttention(input_previous_word)
-    elif attention_type == C.ATT_LOC:
-        return LocationAttention(input_previous_word, max_seq_len)
-    elif attention_type == C.ATT_MLP:
-        return MlpAttention(input_previous_word=input_previous_word,
-                            attention_num_hidden=attention_num_hidden,
-                            layer_normalization=layer_normalization)
-    elif attention_type == C.ATT_COV:
-        if attention_coverage_type == 'count' and attention_coverage_num_hidden != 1:
-            logging.warning("Ignoring coverage_num_hidden=%d and setting to 1" % attention_coverage_num_hidden)
-            attention_coverage_num_hidden = 1
-        return MlpAttention(input_previous_word=input_previous_word,
-                            attention_num_hidden=attention_num_hidden,
-                            attention_coverage_type=attention_coverage_type,
-                            attention_coverage_num_hidden=attention_coverage_num_hidden,
-                            layer_normalization=layer_normalization)
-=======
-    if config.type == "bilinear":
+    if config.type == C.ATT_BILINEAR:
         if config.input_previous_word:
             logger.warning("bilinear attention does not support input_previous_word")
         return BilinearAttention(config.rnn_num_hidden)
-    elif config.type == "dot":
+    elif config.type == C.ATT_DOT:
         return DotAttention(config.input_previous_word, config.rnn_num_hidden, config.num_hidden)
-    elif config.type == "fixed":
+    elif config.type == C.ATT_MH_DOT:
+        return MultiHeadDotAttention(config.input_previous_word,
+                                     depth=config.num_hidden,
+                                     heads=config.num_heads)
+    elif config.type == C.ATT_FIXED:
         return EncoderLastStateAttention(config.input_previous_word)
-    elif config.type == "location":
+    elif config.type == C.ATT_LOC:
         return LocationAttention(config.input_previous_word, max_seq_len)
-    elif config.type == "mlp":
+    elif config.type == C.ATT_MLP:
         return MlpAttention(input_previous_word=config.input_previous_word,
                             attention_num_hidden=config.num_hidden,
                             layer_normalization=config.layer_normalization)
-    elif config.type == "coverage":
+    elif config.type == C.ATT_COV:
         return MlpAttention(input_previous_word=config.input_previous_word,
                             attention_num_hidden=config.num_hidden,
                             layer_normalization=config.layer_normalization,
                             config_coverage=config.config_coverage)
->>>>>>> ab2f4df9
     else:
         raise ValueError("Unknown attention type %s" % config.type)
 
@@ -612,22 +573,10 @@
         self.coverage = coverage.get_coverage(config_coverage) if config_coverage is not None else None
         # dynamic source (coverage) weights and settings
         # input (coverage) to hidden
-<<<<<<< HEAD
-        self.att_c2h_weight = mx.sym.Variable("%satt_c2h_weight" % prefix) if attention_coverage_type else None
-        self.coverage = sockeye.coverage.get_coverage(attention_coverage_type,
-                                                      dynamic_source_num_hidden,
-                                                      layer_normalization) if attention_coverage_type else None
-
-        if layer_normalization:
-            self._ln = layers.LayerNormalization(num_hidden=attention_num_hidden, prefix="att_norm")
-        else:
-            self._ln = None
-=======
         self.att_c2h_weight = mx.sym.Variable("%sc2h_weight" % self.prefix) if config_coverage is not None else None
         # layer normalization
         self._ln = layers.LayerNormalization(num_hidden=attention_num_hidden,
                                              prefix="%s_norm" % self.prefix) if layer_normalization else None
->>>>>>> ab2f4df9
 
     def on(self, source: mx.sym.Symbol, source_length: mx.sym.Symbol, source_seq_len: int) -> Callable:
         """
