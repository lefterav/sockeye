# Copyright 2017 Amazon.com, Inc. or its affiliates. All Rights Reserved.
#
# Licensed under the Apache License, Version 2.0 (the "License"). You may not
# use this file except in compliance with the License. A copy of the License
# is located at
#
#     http://aws.amazon.com/apache2.0/
#
# or in the "license" file accompanying this file. This file is distributed on
# an "AS IS" BASIS, WITHOUT WARRANTIES OR CONDITIONS OF ANY KIND, either
# express or implied. See the License for the specific language governing
# permissions and limitations under the License.

import copy
import logging
import os
from typing import Optional
import mxnet as mx

from sockeye import __version__
from sockeye.config import Config
from . import attention
from . import constants as C
from . import data_io
from . import decoder
from . import encoder
from . import lexicon
from . import loss
from . import utils

logger = logging.getLogger(__name__)


class ModelConfig(Config):
    """
    ModelConfig defines model parameters defined at training time which are relevant to model inference.
    Add new model parameters here. If you want backwards compatibility for models trained with code that did not
    contain these parameters, provide a reasonable default under default_values.

    :param config_data: Used training data.
    :param max_seq_len_source: Maximum source sequence length to unroll during training.
    :param max_seq_len_target: Maximum target sequence length to unroll during training.
    :param vocab_source_size: Source vocabulary size.
    :param vocab_target_size: Target vocabulary size.
    :param config_encoder: Encoder configuration.
    :param config_decoder: Decoder configuration.
    :param config_loss: Loss configuration.
    :param lexical_bias: Use lexical biases.
    :param learn_lexical_bias: Learn lexical biases during training.
    :param weight_tying: Enables weight tying if True.
    :param weight_tying_type: Determines which weights get tied. Must be set if weight_tying is enabled.
    """
    def __init__(self,
                 config_data: data_io.DataConfig,
                 max_seq_len_source: int,
                 max_seq_len_target: int,
                 vocab_source_size: int,
                 vocab_target_size: int,
                 config_encoder: encoder.EncoderConfig,
                 config_decoder: decoder.RecurrentDecoderConfig,
                 config_loss: loss.LossConfig,
                 lexical_bias: bool = False,
                 learn_lexical_bias: bool = False,
                 weight_tying: bool = False,
                 weight_tying_type: Optional[str] = C.WEIGHT_TYING_TRG_SOFTMAX):
        super().__init__()
        self.config_data = config_data
        self.max_seq_len_source = max_seq_len_source
        self.max_seq_len_target = max_seq_len_target
        self.vocab_source_size = vocab_source_size
        self.vocab_target_size = vocab_target_size
        self.config_encoder = config_encoder
        self.config_decoder = config_decoder
        self.config_loss = config_loss
        self.lexical_bias = lexical_bias
        self.learn_lexical_bias = learn_lexical_bias
        self.weight_tying = weight_tying
        if weight_tying and weight_tying_type is None:
            raise RuntimeError("weight_tying_type must be specified when using weight_tying.")
        self.weight_tying_type = weight_tying_type


class SockeyeModel:
    """
    SockeyeModel shares components needed for both training and inference.
    ModelConfig contains parameters and their values that are fixed at training time and must be re-used at inference
    time.

    :param config: Model configuration.
    """

    def __init__(self, config: ModelConfig):
        self.config = copy.deepcopy(config)
        self.config.freeze()
        logger.info("%s", self.config)
        self.encoder = None
        self.decoder = None
        self.rnn_cells = []
        self.built = False
        self.params = None

    def save_config(self, folder: str):
        """
        Saves model configuration to <folder>/config

        :param folder: Destination folder.
        """
        fname = os.path.join(folder, C.CONFIG_NAME)
        self.config.save(fname)
        logger.info('Saved config to "%s"', fname)

    @staticmethod
    def load_config(fname: str) -> ModelConfig:
        """
        Loads model configuration.

        :param fname: Path to load model configuration from.
        :return: Model configuration.
        """
        config = ModelConfig.load(fname)
        logger.info('ModelConfig loaded from "%s"', fname)
        return config

    def save_params_to_file(self, fname: str):
        """
        Saves model parameters to file.

        :param fname: Path to save parameters to.
        """
        assert self.built
        params = self.params.copy()
        # unpack rnn cell weights
        for cell in self.rnn_cells:
            params = cell.unpack_weights(params)
        utils.save_params(params, fname)
        logging.info('Saved params to "%s"', fname)

    def load_params_from_file(self, fname: str):
        """
        Loads and sets model parameters from file.

        :param fname: Path to load parameters from.
        """
        assert self.built
        self.params, _ = utils.load_params(fname)
        # pack rnn cell weights
        for cell in self.rnn_cells:
            self.params = cell.pack_weights(self.params)
        logger.info('Loaded params from "%s"', fname)

    @staticmethod
    def save_version(folder: str):
        """
        Saves version to <folder>/version.

        :param folder: Destination folder.
        """
        fname = os.path.join(folder, C.VERSION_NAME)
        with open(fname, "w") as out:
            out.write(__version__)

    def _build_model_components(self, fused_encoder: bool):
        """
        Instantiates model components.

        :param fused_encoder: Use FusedRNNCells in encoder.
        """
<<<<<<< HEAD
        self.encoder = encoder.get_encoder(self.config.config_encoder, fused_encoder)
=======
        # we tie the source and target embeddings if both appear in the type
        if self.config.weight_tying and C.WEIGHT_TYING_SRC in self.config.weight_tying_type \
                and C.WEIGHT_TYING_TRG in self.config.weight_tying_type:
            logger.debug("Tying the source and target embeddings.")
            embed_weight = mx.sym.Variable(C.SHARED_EMBEDDING_PREFIX + "weight")
        else:
            embed_weight = None
        self.encoder = encoder.get_recurrent_encoder(self.config.config_encoder, fused_encoder, embed_weight)

        self.attention = attention.get_attention(self.config.config_attention, max_seq_len)
>>>>>>> 7b04fb23

        self.lexicon = lexicon.Lexicon(self.config.vocab_source_size,
                                       self.config.vocab_target_size,
                                       self.config.learn_lexical_bias) if self.config.lexical_bias else None

<<<<<<< HEAD
        self.decoder = decoder.get_decoder(self.config.config_decoder, self.lexicon)
=======
        self.decoder = decoder.get_recurrent_decoder(self.config.config_decoder,
                                                     self.attention,
                                                     self.lexicon,
                                                     embed_weight)
>>>>>>> 7b04fb23

        self.rnn_cells = self.encoder.get_rnn_cells() + self.decoder.get_rnn_cells()

        self.built = True<|MERGE_RESOLUTION|>--- conflicted
+++ resolved
@@ -15,11 +15,11 @@
 import logging
 import os
 from typing import Optional
+
 import mxnet as mx
 
 from sockeye import __version__
 from sockeye.config import Config
-from . import attention
 from . import constants as C
 from . import data_io
 from . import decoder
@@ -165,33 +165,21 @@
 
         :param fused_encoder: Use FusedRNNCells in encoder.
         """
-<<<<<<< HEAD
-        self.encoder = encoder.get_encoder(self.config.config_encoder, fused_encoder)
-=======
         # we tie the source and target embeddings if both appear in the type
         if self.config.weight_tying and C.WEIGHT_TYING_SRC in self.config.weight_tying_type \
                 and C.WEIGHT_TYING_TRG in self.config.weight_tying_type:
-            logger.debug("Tying the source and target embeddings.")
+            logger.info("Tying the source and target embeddings.")
             embed_weight = mx.sym.Variable(C.SHARED_EMBEDDING_PREFIX + "weight")
         else:
             embed_weight = None
-        self.encoder = encoder.get_recurrent_encoder(self.config.config_encoder, fused_encoder, embed_weight)
 
-        self.attention = attention.get_attention(self.config.config_attention, max_seq_len)
->>>>>>> 7b04fb23
+        self.encoder = encoder.get_encoder(self.config.config_encoder, fused_encoder, embed_weight)
 
         self.lexicon = lexicon.Lexicon(self.config.vocab_source_size,
                                        self.config.vocab_target_size,
                                        self.config.learn_lexical_bias) if self.config.lexical_bias else None
 
-<<<<<<< HEAD
-        self.decoder = decoder.get_decoder(self.config.config_decoder, self.lexicon)
-=======
-        self.decoder = decoder.get_recurrent_decoder(self.config.config_decoder,
-                                                     self.attention,
-                                                     self.lexicon,
-                                                     embed_weight)
->>>>>>> 7b04fb23
+        self.decoder = decoder.get_decoder(self.config.config_decoder, self.lexicon, embed_weight)
 
         self.rnn_cells = self.encoder.get_rnn_cells() + self.decoder.get_rnn_cells()
 
